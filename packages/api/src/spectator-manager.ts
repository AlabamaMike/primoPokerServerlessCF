--- conflicted
+++ resolved
@@ -107,21 +107,17 @@
   }
 }
 
-<<<<<<< HEAD
-=======
 export interface SpectatorUpdate {
   gameState: GameState
   players: GamePlayer[]
   timestamp: number
 }
->>>>>>> origin/main
+
 export class SpectatorManager {
   private spectators: Map<string, SpectatorInfo> = new Map()
   private tableViewers: Map<string, Set<string>> = new Map() // tableId -> spectatorIds
   private handHistories: Map<string, HandReplay[]> = new Map() // tableId -> hands
   private playerStats: Map<string, PlayerStats> = new Map() // playerId -> stats
-<<<<<<< HEAD
-=======
   private updateQueues: Map<string, SpectatorUpdate[]> = new Map() // tableId -> pending updates
   private updateTimers: Map<string, number> = new Map() // tableId -> timer
   private readonly SPECTATOR_DELAY_MS = 500
@@ -129,7 +125,6 @@
   
   // Callback for broadcasting updates (to be set by WebSocket handler)
   public onBroadcast?: (tableId: string, update: SpectatorUpdate) => void
->>>>>>> origin/main
 
   /**
    * Add a spectator to a table
@@ -139,15 +134,13 @@
     spectatorInfo: SpectatorInfo
   ): boolean {
     try {
-<<<<<<< HEAD
-=======
       // Check if table already has max spectators
       const viewers = this.tableViewers.get(tableId)
       if (viewers && viewers.size >= this.MAX_SPECTATORS_PER_TABLE) {
         console.log(`Table ${tableId} has reached max spectator limit`)
         return false
       }
->>>>>>> origin/main
+      
       this.spectators.set(spectatorInfo.spectatorId, spectatorInfo)
       
       if (!this.tableViewers.has(tableId)) {
@@ -232,11 +225,7 @@
 
     // Show player hands only if they're revealed (showdown) or player folded
     players.forEach((player: GamePlayer) => {
-<<<<<<< HEAD
-      if (player.isFolded || gameState.phase === 'showdown') {
-=======
       if (player.isFolded || gameState.phase === GamePhase.SHOWDOWN) {
->>>>>>> origin/main
         // In a real implementation, you'd check if cards should be visible
         result.playerHands[player.id] = player.cards || null
       } else {
@@ -467,8 +456,6 @@
       averageViewingTime: 12 * 60 * 1000 // Mock: 12 minutes average
     }
   }
-<<<<<<< HEAD
-=======
 
   /**
    * Queue a game state update for delayed broadcast to spectators
@@ -531,5 +518,4 @@
       this.onBroadcast(tableId, latestUpdate)
     }
   }
->>>>>>> origin/main
 }