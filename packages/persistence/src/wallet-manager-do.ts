--- conflicted
+++ resolved
@@ -186,6 +186,7 @@
     }
     
     this.securityManager = new WalletSecurityManager(securityConfig)
+    
     // Initialize state
     this.state = {
       wallets: new Map(),
@@ -410,9 +411,7 @@
     const existingLock = this.transactionLocks.get(playerId)
     
     // Create a new lock that waits for the existing one to complete
-<<<<<<< HEAD
     // eslint-disable-next-line prefer-const
-=======
     let lockPromise: Promise<T>
     
     const lockExecutor = async () => {
@@ -522,11 +521,6 @@
       return this.createErrorResponse('Player ID required')
     }
 
-<<<<<<< HEAD
-    const wallet = await this.getOrCreateWallet(playerId)
-    const frozenAmount = this.calculateFrozenAmount(playerId)
-    const availableBalance = wallet.balance - frozenAmount
-=======
     // Check rate limit
     const rateLimitResult = this.securityManager.checkRateLimit(playerId, url.pathname)
     if (!rateLimitResult.allowed) {
@@ -944,8 +938,6 @@
     try {
       const { playerId, amount, description = 'Deposit' } = await validateRequestBody(request, walletDepositSchema)
 
-<<<<<<< HEAD
-=======
       // Check rate limit
       const rateLimitResult = this.securityManager.checkRateLimit(playerId, '/wallet/deposit')
       if (!rateLimitResult.allowed) {
@@ -990,8 +982,6 @@
       await this.updateDailyLimit(playerId, 'deposits', amount)
       await this.saveState()
 
-<<<<<<< HEAD
-=======
       // Record successful transaction
       this.securityManager.recordTransaction(playerId, amount, 'deposit')
       this.securityManager.recordAuditLog({
@@ -1034,10 +1024,17 @@
     try {
       const { playerId, amount, description = 'Withdrawal' } = await validateRequestBody(request, walletWithdrawSchema)
 
-<<<<<<< HEAD
       const wallet = this.state.wallets.get(playerId)
       if (!wallet) {
-=======
+        return new Response(JSON.stringify({
+          success: false,
+          error: 'Wallet not found'
+        }), {
+          status: 404,
+          headers: { 'Content-Type': 'application/json' }
+        })
+      }
+
       // Check if player is blocked
       if (this.securityManager.isPlayerBlocked(playerId)) {
         this.securityManager.recordAuditLog({
@@ -1060,7 +1057,6 @@
         })
       }
 
-      const wallet = this.state.wallets.get(playerId)
       if (!wallet) {
         this.securityManager.recordFailedAttempt(playerId)
         this.securityManager.recordAuditLog({
@@ -1084,8 +1080,6 @@
 
       const availableBalance = wallet.balance - this.calculateFrozenAmount(playerId)
       if (availableBalance < amount) {
-<<<<<<< HEAD
-=======
         this.securityManager.recordFailedAttempt(playerId)
         this.securityManager.recordAuditLog({
           playerId,
@@ -1108,8 +1102,6 @@
 
       // Check daily limits
       if (!await this.checkDailyLimit(playerId, 'withdrawals', amount)) {
-<<<<<<< HEAD
-=======
         this.securityManager.recordAuditLog({
           playerId,
           action: 'withdraw_failed',
@@ -1129,8 +1121,6 @@
         })
       }
 
-<<<<<<< HEAD
-=======
       // Check rate limit
       const rateLimitResult = this.securityManager.checkRateLimit(playerId, '/wallet/withdraw')
       if (!rateLimitResult.allowed) {
@@ -1225,8 +1215,6 @@
       await this.updateDailyLimit(playerId, 'withdrawals', amount)
       await this.saveState()
 
-<<<<<<< HEAD
-=======
       // Record successful transaction
       this.securityManager.recordTransaction(playerId, amount, 'withdrawal')
       this.securityManager.recordAuditLog({
@@ -2004,8 +1992,6 @@
       }
     }
   }
-<<<<<<< HEAD
-=======
 
   /**
    * Verify admin token
