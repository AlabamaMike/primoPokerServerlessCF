--- conflicted
+++ resolved
@@ -15,7 +15,6 @@
 import { D1PlayerRepository, D1GameRepository, WalletManager } from '@primo-poker/persistence';
 import { HealthChecker } from './routes/health';
 import { LobbyTablesRoute } from './routes/lobby/tables';
-<<<<<<< HEAD
 import { 
   DepositRequestSchema, 
   WithdrawRequestSchema, 
@@ -26,8 +25,6 @@
 } from './validation/wallet-schemas';
 import { walletRateLimiter } from './middleware/rate-limiter';
 import { IdempotencyManager } from './middleware/idempotency';
-=======
->>>>>>> origin/main
 
 // Extended request interface with authentication
 interface AuthenticatedRequest extends IRequest {
@@ -42,10 +39,7 @@
   private tableManager: TableManager;
   private authManager: AuthenticationManager;
   private walletManager: WalletManager;
-<<<<<<< HEAD
   private idempotencyManager: IdempotencyManager;
-=======
->>>>>>> origin/main
 
   constructor() {
     this.router = Router();
@@ -831,7 +825,6 @@
       return this.successResponse(wallet);
     } catch (error) {
       logger.error('Get wallet error', error);
-<<<<<<< HEAD
       return this.errorResponse('Failed to get wallet information', 500);
     }
   }
@@ -953,9 +946,6 @@
     } catch (error) {
       logger.error('Transfer error', error);
       return this.errorResponse('Failed to process transfer', 500);
-=======
-      return this.errorResponse('Failed to get wallet information');
->>>>>>> origin/main
     }
   }
 
@@ -978,11 +968,7 @@
       return this.successResponse(result);
     } catch (error) {
       logger.error('Buy-in error', error);
-<<<<<<< HEAD
       return this.errorResponse('Failed to process buy-in', 500);
-=======
-      return this.errorResponse('Failed to process buy-in');
->>>>>>> origin/main
     }
   }
 
@@ -1008,11 +994,7 @@
       });
     } catch (error) {
       logger.error('Cash-out error', error);
-<<<<<<< HEAD
       return this.errorResponse('Failed to process cash-out', 500);
-=======
-      return this.errorResponse('Failed to process cash-out');
->>>>>>> origin/main
     }
   }
 
@@ -1023,7 +1005,6 @@
       }
 
       const url = new URL(request.url);
-<<<<<<< HEAD
       const validation = validateQueryParams(TransactionQuerySchema, url.searchParams);
       
       if (!validation.success) {
@@ -1040,15 +1021,6 @@
     } catch (error) {
       logger.error('Get transactions error', error);
       return this.errorResponse('Failed to get transaction history', 500);
-=======
-      const limit = parseInt(url.searchParams.get('limit') || '50');
-      
-      const transactions = await this.walletManager.getTransactionHistory(request.user.userId, limit);
-      return this.successResponse(transactions);
-    } catch (error) {
-      logger.error('Get transactions error', error);
-      return this.errorResponse('Failed to get transaction history');
->>>>>>> origin/main
     }
   }
 
@@ -1081,11 +1053,7 @@
       });
     } catch (error) {
       logger.error('Get table seats error', error);
-<<<<<<< HEAD
       return this.errorResponse('Failed to get table seat information', 500);
-=======
-      return this.errorResponse('Failed to get table seat information');
->>>>>>> origin/main
     }
   }
 
